--- conflicted
+++ resolved
@@ -272,7 +272,6 @@
 
 - `scriptType` - Indicates the value of `<script>` element's `type` attribute, when injected into the playground preview page. Can either be `text/javascript` or `module`. Defaults to `text/javascript`.
 
-<<<<<<< HEAD
 - `template` - Indicates that this playground is intended to be used as a [template for new playgrounds](#user-templates), and therefore, will appear in the list when creating a new playground. Defaults to `false`.
 
 - `readmeBehavior` - Indicates how the playground's [readme](#readme) (if it has one) will be rendered to the end-user. Defaults to `previewHeader`.
@@ -280,9 +279,6 @@
 - `tutorial` - Indicates that this playground is intended to be used as a [multi-step tutorial](#tutorials). When set, this property indicates the title of the tutorial.
 
 - `input` - Indicates that this playground requires [user input](#input), and also specifies an optional input file name, prompt message and completion message.
-=======
-- `template` - Indicates that this playground is intended to be used as a template for new playgrounds, and therefore, will appear in the list when creating a new playground. Defaults to `false`.
->>>>>>> 2794adf4
 
 ### CodePen
 
