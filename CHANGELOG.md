--- conflicted
+++ resolved
@@ -1,5 +1,3 @@
-<<<<<<< HEAD
-=======
 ## v0.0.68 (05/11/2020)
 
 - Fixed the `Duplicate Gist` command to work for gists that include binary files (e.g. images)
@@ -13,7 +11,6 @@
 - Added support for extensions to contribute custom markup languages for playgrounds, which supports the new [`GistPad Contrib` extension](https://marketplace.visualstudio.com/items?itemName=vsls-contrib.gistpad-contrib).
 - Introduced a new "welcome view" to the `GistPad` tree, which should improve new user onboarding.
 
->>>>>>> b2dedb84
 ## v0.0.66 (04/10/2020)
 
 - Contributed the `Export Tour to Gist...` command to the `CodeTour` tree, which is available when you have the `CodeTour` extension installed.
