--- conflicted
+++ resolved
@@ -8,26 +8,16 @@
 import { initializeStorage } from "./store/storage";
 import { registerTreeProvider } from "./tree";
 
-<<<<<<< HEAD
-=======
-export function activate(context: ExtensionContext) {
-  registerCommands(context);
-  registerFileSystemProvider(store);
-  registerTreeProvider(store, context.extensionPath);
-  registerCommentController();
->>>>>>> 24d13c68
-
 export async function activate(context: vscode.ExtensionContext) {
   try {
-    log.setLoggingChannel(vscode.window.createOutputChannel('GitPad'));
+    log.setLoggingChannel(vscode.window.createOutputChannel('GistPad'));
+    initializeAuth();
 
     registerCommands(context);
     registerFileSystemProvider(store);
-
     registerTreeProvider(store, context.extensionPath);
-
+    registerCommentController();
     initializeStorage(context);
-    initializeAuth();
   } catch (e) {
     log.error(e);
     vscode.window.showErrorMessage(e);
