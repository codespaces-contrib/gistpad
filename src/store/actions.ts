import { observable } from "mobx";
import { ProgressLocation, window } from "vscode";
import { Gist, GistComment, GistFile, IFollowedUser, store } from ".";
import * as config from '../config/config';
import { ZERO_WIDTH_SPACE } from "../constants";
<<<<<<< HEAD
import { log } from "../logger";
import { getGistLabel, openGist, sortGists } from "../utils";
=======
import { openGist, sortGists } from "../utils";
>>>>>>> e5f84e16
import { getToken } from "./auth";
import { storage } from "./storage";

const Gists = require("gists");

async function getApi() {
  const token = await getToken();

  if (!token) {
    const message = 'No authentication token found.';
    log.error(message);
    throw new Error(message);
  }

  const apiurl = await config.get('apiUrl');

  if (!apiurl) {
    const message = 'No API URL is set.';
    log.error(message);
    throw new Error(message);
  }

  return new Gists({ apiurl, token });
}

export async function addGistFiles(id: string, fileNames: string[]) {
  const api = await getApi();

  const files = fileNames
    .map(fileName => fileName.trim())
    .filter(fileName => fileName !== "")
    .reduce((accumulator, fileName) => {
      return {
        ...accumulator,
        [fileName]: {
          content: ZERO_WIDTH_SPACE
        }
      };
    }, {});

  const response = await api.edit(id, { files });

  const newGists = store.gists.filter(gist => gist.id !== id);
  newGists.push(response.body);

  store.gists = sortGists(newGists);
}

export async function changeDescription(id: string, description: string) {
  const api = await getApi();
  await api.edit(id, {
    description
  });

  store.gists.find(gist => gist.id === id)!.description = description;
}

export async function createGistComment(
  id: string,
  body: string
): Promise<GistComment> {
  const api = await getApi();
  const gist = await api.createComment(id, { body });
  return gist.body;
}

export async function deleteGist(id: string) {
  try {
    const api = await getApi();
    await api.delete(id);
    store.gists = store.gists.filter(gist => gist.id !== id);
  } catch (e) {
    window.showErrorMessage(e);
  }
}

export async function deleteGistComment(
  gistId: string,
  commentId: string
): Promise<void> {
  const api = await getApi();
  await api.deleteComment(gistId, commentId);
}

export async function editGistComment(
  gistId: string,
  commentId: string,
  body: string
): Promise<void> {
  const api = await getApi();
  await api.editComment(gistId, commentId, { body });
}

export async function followUser(username: string) {
  const followedUsers = storage.followedUsers;

  if (followedUsers.find(user => user === username)) {
    window.showInformationMessage("You're already following this user");
    return;
  } else {
    followedUsers.push(username);
    storage.followedUsers = followedUsers;
  }

  const user: IFollowedUser = observable({
    username,
    gists: [],
    isLoading: true
  });

  store.followedUsers.push(user);

  user.gists = await listUserGists(username);
  user.isLoading = false;
}

export async function forkGist(id: string) {
  try {
    const api = await getApi();

    window.withProgress(
      { location: ProgressLocation.Notification, title: "Forking Gist..." },
      async () => {
        const gist = await api.fork(id);
        store.gists.push(gist.body);
        openGist(gist.body.id);
      }
    );
  } catch (e) {
    window.showErrorMessage(e);
  }
}

export async function getGist(id: string): Promise<Gist> {
  const api = await getApi();
  const gist = await api.get(id);
  return gist.body;
}

export async function getGistComments(id: string): Promise<GistComment[]> {
  const api = await getApi();
  const response = await api.listComments(id);
  return response.body;
}

export async function listGists(
  sortByDescription: boolean = false
): Promise<Gist[]> {
  const api = await getApi();
  const { pages } = await api.all();
  const gists: Gist[] = await pages.reduce(
    (result: Gist[], page: any) => [...result, ...page.body],
    []
  );

  return sortGists(gists, sortByDescription);
}

export async function listUserGists(username: string): Promise<Gist[]> {
  const api = await getApi();
  const { body } = await api.list(username);
  return body.sort(
    (a: Gist, b: Gist) => Date.parse(b.updated_at) - Date.parse(a.updated_at)
  );
}

export async function newGist(
  gistFiles: GistFile[],
  isPublic: boolean,
  description?: string,
  openAfterCreation: boolean = true
) {
  const api = await getApi();

  const files = gistFiles.reduce((accumulator, gistFile) => {
    return {
      ...accumulator,
      [gistFile.filename!.trim()]: {
        content: gistFile.content || ZERO_WIDTH_SPACE
      }
    };
  }, {});

  const gist = await api.create({
    description,
    public: isPublic,
    files
  });

  store.gists.push(gist.body);

  if (openAfterCreation) {
    openGist(gist.body.id, true);
  }
}

export async function refreshGists() {
  store.isLoading = true;
  store.gists = await listGists();
  store.starredGists = await starredGists();

  if (storage.followedUsers.length > 0) {
    store.followedUsers = storage.followedUsers.map(username => ({
      username,
      gists: [],
      isLoading: true
    }));
  }

  store.isLoading = false;

  if (storage.followedUsers.length > 0) {
    for (const followedUser of store.followedUsers) {
      followedUser.gists = await listUserGists(followedUser.username);
      followedUser.isLoading = false;
    }
  }
}

export async function starredGists(): Promise<Gist[]> {
  const api = await getApi();
  const { body } = await api.starred();
  return body;
}

export async function unfollowUser(username: string) {
  storage.followedUsers = storage.followedUsers.filter(
    user => user !== username
  );

  store.followedUsers = store.followedUsers.filter(
    user => user.username !== username
  );
}

export async function updateGist(
  id: string,
  filename: string,
  file: GistFile | null
) {
  const api = await getApi();
  const response = await api.edit(id, {
    files: {
      [filename]: file
    }
  });

  const newGists = store.gists.filter(gist => gist.id !== id);
  newGists.push(response.body);

  store.gists = sortGists(newGists);
}

export async function unstarGist(id: string) {
  const api = await getApi();
  await api.unstar(id);

  store.starredGists = store.starredGists.filter(gist => gist.id !== id);
}<|MERGE_RESOLUTION|>--- conflicted
+++ resolved
@@ -3,12 +3,8 @@
 import { Gist, GistComment, GistFile, IFollowedUser, store } from ".";
 import * as config from '../config/config';
 import { ZERO_WIDTH_SPACE } from "../constants";
-<<<<<<< HEAD
 import { log } from "../logger";
-import { getGistLabel, openGist, sortGists } from "../utils";
-=======
 import { openGist, sortGists } from "../utils";
->>>>>>> e5f84e16
 import { getToken } from "./auth";
 import { storage } from "./storage";
 
