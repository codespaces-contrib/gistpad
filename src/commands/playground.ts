import { debounce } from "debounce";
import * as path from "path";
import * as vscode from "vscode";
import * as config from "../config";
import { EXTENSION_ID, FS_SCHEME, PLAYGROUND_JSON_FILE } from "../constants";
import { IPlaygroundJSON } from "../interfaces/IPlaygroundJSON";
import { Gist } from "../store";
import { newGist } from "../store/actions";
<<<<<<< HEAD
import {
  byteArrayToString,
  closeGistFiles,
  fileNameToUri,
  stringToByteArray
} from "../utils";
=======
import { byteArrayToString, closeGistFiles, fileNameToUri, openGistAsWorkspace, stringToByteArray } from "../utils";
>>>>>>> a571c85a
import { PlaygroundWebview } from "../webView";
import { addPlaygroundLibraryCommand } from "./addPlaygroundLibraryCommand";
import { getCDNJSLibraries } from "./cdnjs";
export enum PlaygroundLibraryType {
  script = "scripts",
  style = "styles"
}

export enum PlaygroundFileType {
  markup,
  script,
  stylesheet,
  manifest
}

const MarkupLanguage = {
  html: ".html",
  pug: ".pug"
};

const MARKUP_EXTENSIONS = [MarkupLanguage.html, MarkupLanguage.pug];

const StylesheetLanguage = {
  css: ".css",
  scss: ".scss"
};

export const DEFAULT_MANIFEST = {
  scripts: [] as string[],
  styles: [] as string[]
};

const STYLESHEET_EXTENSIONS = [StylesheetLanguage.css, StylesheetLanguage.scss];

const ScriptLanguage = {
  babel: ".babel",
  javascript: ".js",
  javascriptreact: ".jsx",
  typescript: ".ts",
  typescriptreact: ".tsx"
};
const REACT_EXTENSIONS = [
  ScriptLanguage.babel,
  ScriptLanguage.javascriptreact,
  ScriptLanguage.typescriptreact
];

const TYPESCRIPT_EXTENSIONS = [ScriptLanguage.typescript, ...REACT_EXTENSIONS];
const SCRIPT_EXTENSIONS = [ScriptLanguage.javascript, ...TYPESCRIPT_EXTENSIONS];

interface IPlayground {
  gist: Gist;
  webView: PlaygroundWebview;
  webViewPanel: vscode.WebviewPanel;
  console: vscode.OutputChannel;
}

export let activePlayground: IPlayground | null;

export async function closeWebviewPanel(gistId: string) {
  if (activePlayground && activePlayground.gist.id === gistId) {
    activePlayground.webViewPanel.dispose();
  }
}

const isReactFile = (fileName: string) => {
  return REACT_EXTENSIONS.includes(path.extname(fileName));
};

const REACT_SCRIPTS = ["react", "react-dom"];

const includesReactFiles = (gist: Gist) => {
  return Object.keys(gist.files).some(isReactFile);
};

const includesReactScripts = (scripts: string[]) => {
  return REACT_SCRIPTS.every((script) => scripts.includes(script));
};

export const getManifestContent = (gist: Gist) => {
  if (!gist.files[PLAYGROUND_JSON_FILE]) {
    return "";
  }

  const manifest = gist.files[PLAYGROUND_JSON_FILE].content!;
  if (includesReactFiles(gist)) {
    const parsedManifest = JSON.parse(manifest);
    if (!includesReactScripts(parsedManifest.scripts)) {
      parsedManifest.scripts.push(...REACT_SCRIPTS);
      parsedManifest.scripts = [...new Set(parsedManifest.scripts)];

      const content = JSON.stringify(parsedManifest, null, 2);

      vscode.workspace.fs.writeFile(
        fileNameToUri(gist.id, PLAYGROUND_JSON_FILE),
        stringToByteArray(content)
      );

      return content;
    }
  }

  return manifest;
};

async function generateNewPlaygroundFiles() {
  const scriptLanguage = await config.get("playground.scriptLanguage");
  const scriptFileName = `script${ScriptLanguage[scriptLanguage]}`;

  const manifest = {
    ...DEFAULT_MANIFEST
  };

  if (isReactFile(scriptFileName)) {
    manifest.scripts.push(...REACT_SCRIPTS);
  }

  const files = [
    {
      filename: scriptFileName
    },
    {
      filename: PLAYGROUND_JSON_FILE,
      content: JSON.stringify(manifest, null, 2)
    }
  ];

  if (await config.get("playground.includeStylesheet")) {
    const stylesheetLanguage = await config.get(
      "playground.stylesheetLanguage"
    );
    const stylesheetFileName = `style${StylesheetLanguage[stylesheetLanguage]}`;

    files.unshift({
      filename: stylesheetFileName
    });
  }

  if (await config.get("playground.includeMarkup")) {
    const markupLanguage = await config.get("playground.markupLanguage");
    const markupFileName = `index${MarkupLanguage[markupLanguage]}`;

    files.unshift({
      filename: markupFileName
    });
  }

  return files;
}

export function getScriptContent(
  document: vscode.TextDocument,
  manifest: IPlaygroundJSON | undefined
): string | null {
  let content = document.getText();
  if (content.trim() === "") {
    return content;
  }

  const extension = path.extname(document.uri.toString()).toLocaleLowerCase();

  const includesJsx =
    manifest && manifest.scripts && manifest.scripts.includes("react");
  if (TYPESCRIPT_EXTENSIONS.includes(extension) || includesJsx) {
    const typescript = require("typescript");
    const compilerOptions: any = {
      experimentalDecorators: true
    };

    if (includesJsx || REACT_EXTENSIONS.includes(extension)) {
      compilerOptions.jsx = typescript.JsxEmit.React;
    }

    try {
      return typescript.transpile(content, compilerOptions);
    } catch (e) {
      // Something failed when trying to transpile Pug,
      // so don't attempt to return anything
      return null;
    }
  } else {
    return content;
  }
}

function getMarkupContent(document: vscode.TextDocument): string | null {
  let content = document.getText();
  if (content.trim() === "") {
    return content;
  }

  const extension = path.extname(document.uri.toString()).toLocaleLowerCase();
  if (extension === MarkupLanguage.pug) {
    const pug = require("pug");

    try {
      // Something failed when trying to transpile Pug,
      // so don't attempt to return anything
      return pug.render(content);
    } catch (e) {
      return null;
    }
  } else {
    return content;
  }
}

async function getStylesheetContent(
  document: vscode.TextDocument
): Promise<string | null> {
  let content = document.getText();
  if (content.trim() === "") {
    return content;
  }

  const extension = path.extname(document.uri.toString()).toLocaleLowerCase();
  if (extension === StylesheetLanguage.scss) {
    const sass = require("sass");

    try {
      return byteArrayToString(sass.renderSync({ data: content }).css);
    } catch (e) {
      // Something failed when trying to transpile SCSS,
      // so don't attempt to return anything
      return null;
    }
  } else {
    return content;
  }
}

function isPlaygroundManifestFile(gist: Gist, document: vscode.TextDocument) {
  if (gist.id !== document.uri.authority) {
    return false;
  }

  const fileName = path.basename(document.uri.toString().toLowerCase());
  return fileName === PLAYGROUND_JSON_FILE;
}

enum EditorLayoutOrientation {
  horizontal = 0,
  vertical = 1
}

const EditorLayouts = {
  splitOne: {
    orientation: EditorLayoutOrientation.horizontal,
    groups: [{}, {}]
  },
  splitTwo: {
    orientation: EditorLayoutOrientation.horizontal,
    groups: [
      {
        orientation: EditorLayoutOrientation.vertical,
        groups: [{}, {}],
        size: 0.5
      },
      { groups: [{}], size: 0.5 }
    ]
  },
  splitThree: {
    orientation: EditorLayoutOrientation.horizontal,
    groups: [
      {
        orientation: EditorLayoutOrientation.vertical,
        groups: [{}, {}, {}],
        size: 0.5
      },
      { groups: [{}], size: 0.5 }
    ]
  },
  grid: {
    orientation: EditorLayoutOrientation.horizontal,
    groups: [
      {
        orientation: EditorLayoutOrientation.vertical,
        groups: [{}, {}],
        size: 0.5
      },
      {
        orientation: EditorLayoutOrientation.vertical,
        groups: [{}, {}],
        size: 0.5
      }
    ]
  }
};

enum PlaygroundLayout {
  grid = "grid",
  splitLeft = "splitLeft",
  splitRight = "splitRight",
  splitTop = "splitTop"
}

export const getGistFileOfType = (gist: Gist, fileType: PlaygroundFileType) => {
  let extensions: string[];
  switch (fileType) {
    case PlaygroundFileType.markup:
      extensions = MARKUP_EXTENSIONS;
      break;
    case PlaygroundFileType.script:
      extensions = SCRIPT_EXTENSIONS;
      break;
    case PlaygroundFileType.stylesheet:
      extensions = STYLESHEET_EXTENSIONS;
      break;
  }

  return Object.keys(gist.files).find((file) =>
    extensions.includes(path.extname(file))
  );
};

function isPlaygroundDocument(
  gist: Gist,
  document: vscode.TextDocument,
  extensions: string[]
) {
  if (gist.id !== document.uri.authority) {
    return false;
  }

  const extension = path.extname(document.uri.toString()).toLocaleLowerCase();
  return extensions.includes(extension);
}

export async function openPlayground(gist: Gist) {
  const markupFile = getGistFileOfType(gist, PlaygroundFileType.markup);
  const stylesheetFile = getGistFileOfType(gist, PlaygroundFileType.stylesheet);
  const scriptFile = getGistFileOfType(gist, PlaygroundFileType.script);

  const includedFiles = [!!markupFile, !!stylesheetFile, !!scriptFile].filter(
    (file) => file
  ).length;

  const manifestContent = getManifestContent(gist);
  let manifest: IPlaygroundJSON;
  try {
    manifest = JSON.parse(manifestContent);
  } catch (e) {
    manifest = {};
  }

  const playgroundLayout =
    manifest.layout || (await config.get("playground.layout"));

  let editorLayout: any;
  if (includedFiles === 3) {
    editorLayout =
      playgroundLayout === PlaygroundLayout.grid
        ? EditorLayouts.grid
        : EditorLayouts.splitThree;
  } else if (includedFiles === 2) {
    editorLayout = EditorLayouts.splitTwo;
  } else {
    editorLayout = EditorLayouts.splitOne;
  }

  let currentViewColumn = vscode.ViewColumn.One;
  let previewViewColumn = includedFiles + 1;
  if (playgroundLayout === PlaygroundLayout.splitRight) {
    editorLayout = {
      ...editorLayout,
      groups: [...editorLayout.groups].reverse()
    };

    currentViewColumn = vscode.ViewColumn.Two;
    previewViewColumn = vscode.ViewColumn.One;
  } else if (playgroundLayout === PlaygroundLayout.splitTop) {
    editorLayout = {
      ...editorLayout,
      orientation: EditorLayoutOrientation.vertical
    };
  }

  await vscode.commands.executeCommand("workbench.action.closeAllEditors");
  await vscode.commands.executeCommand("vscode.setEditorLayout", editorLayout);

  let htmlEditor: vscode.TextEditor;
  if (markupFile) {
    htmlEditor = await vscode.window.showTextDocument(
      fileNameToUri(gist.id, markupFile),
      {
        preview: false,
        viewColumn: currentViewColumn++,
        preserveFocus: true
      }
    );
  }

  let cssEditor: vscode.TextEditor;
  if (stylesheetFile) {
    cssEditor = await vscode.window.showTextDocument(
      fileNameToUri(gist.id, stylesheetFile),
      {
        preview: false,
        viewColumn: currentViewColumn++,
        preserveFocus: true
      }
    );
  }

  let jsEditor: vscode.TextEditor | undefined;
  if (scriptFile) {
    jsEditor = await vscode.window.showTextDocument(
      fileNameToUri(gist.id, scriptFile!),
      {
        preview: false,
        viewColumn: currentViewColumn++,
        preserveFocus: false
      }
    );
  }

  const webViewPanel = vscode.window.createWebviewPanel(
    "gistpad.playgroundPreview",
    "Preview",
    { viewColumn: previewViewColumn, preserveFocus: true },
    { enableScripts: true }
  );

  const output = vscode.window.createOutputChannel("GistPad Playground");

  // In order to provide CodePen interop,
  // we'll look for an optional "scripts"
  // file, which includes the list of external
  // scripts that were added to the pen.
  let scripts: string | undefined;
  if (gist.files["scripts"]) {
    scripts = gist.files["scripts"].content;
  }
  let styles: string | undefined;
  if (gist.files["styles"]) {
    styles = gist.files["styles"].content;
  }

  const htmlView = new PlaygroundWebview(
    webViewPanel.webview,
    output,
    gist,
    scripts,
    styles
  );

  if ((await config.get("playground.showConsole")) || manifest.showConsole) {
    output.show(false);
  }

  const autoRun = await config.get("playground.autoRun");
  const runOnEdit = autoRun === "onEdit";

  const documentChangeDisposable = vscode.workspace.onDidChangeTextDocument(
    debounce(async ({ document }) => {
      if (isPlaygroundDocument(gist, document, MARKUP_EXTENSIONS)) {
        const content = getMarkupContent(document);

        if (content !== null) {
          htmlView.updateHTML(content, runOnEdit);
        }
      } else if (isPlaygroundDocument(gist, document, SCRIPT_EXTENSIONS)) {
        // If the user renamed the script file (e.g. from *.js to *.jsx)
        // than we need to update the manifest in case new scripts
        // need to be injected into the webview (e.g. "react").
        if (
          jsEditor &&
          jsEditor.document.uri.toString() !== document.uri.toString()
        ) {
          // TODO: Clean up this logic
          const oldFile =
            gist.files[path.basename(jsEditor.document.uri.toString())];
          if (oldFile) {
            gist.files[path.basename(document.uri.toString())] = oldFile;
            delete gist.files[path.basename(jsEditor.document.uri.toString())];

            htmlView.updateManifest(getManifestContent(gist), runOnEdit);
          }
        }
        htmlView.updateJavaScript(document, runOnEdit);
      } else if (isPlaygroundManifestFile(gist, document)) {
        htmlView.updateManifest(document.getText(), runOnEdit);

        if (jsEditor) {
          // TODO: Only update the JS if the manifest change
          // actually impacts it (e.g. adding/removing react)
          htmlView.updateJavaScript(jsEditor.document, runOnEdit);
        }
      } else if (isPlaygroundDocument(gist, document, STYLESHEET_EXTENSIONS)) {
        const content = await getStylesheetContent(document);
        if (content !== null) {
          htmlView.updateCSS(content, runOnEdit);
        }
      }
    }, 100)
  );

  let documentSaveDisposeable: vscode.Disposable;
  if (!runOnEdit && autoRun === "onSave") {
    documentSaveDisposeable = vscode.workspace.onDidSaveTextDocument(
      async (document) => {
        if (
          document.uri.scheme === FS_SCHEME &&
          document.uri.authority === activePlayground?.gist.id
        ) {
          await htmlView.rebuildWebview();
        }
      }
    );
  }

  htmlView.updateManifest(manifestContent);

  htmlView.updateHTML(
    !!markupFile ? getMarkupContent(htmlEditor!.document) || "" : ""
  );

  htmlView.updateCSS(
    !!stylesheetFile
      ? (await getStylesheetContent(cssEditor!.document)) || ""
      : ""
  );

  if (jsEditor) {
    htmlView.updateJavaScript(jsEditor.document);
  }

  activePlayground = {
    gist,
    webView: htmlView,
    webViewPanel,
    console: output
  };

  await htmlView.rebuildWebview();

  await vscode.commands.executeCommand(
    "setContext",
    "gistpad:inPlayground",
    true
  );

  const autoSave = vscode.workspace
    .getConfiguration("files")
    .get<string>("autoSave");
  let autoSaveInterval: NodeJS.Timer | undefined;
  if (autoSave !== "afterDelay" && (await config.get("playground.autoSave"))) {
    autoSaveInterval = setInterval(async () => {
      for (const document of vscode.workspace.textDocuments) {
        if (document.isDirty && document.uri.scheme === FS_SCHEME) {
          await document.save();
        }
      }
    }, 30000);
  }

  webViewPanel.onDidDispose(() => {
    documentChangeDisposable.dispose();

    if (documentSaveDisposeable) {
      documentSaveDisposeable.dispose();
    }

    activePlayground = null;

    closeGistFiles(gist);
    output.dispose();

    if (autoSaveInterval) {
      clearInterval(autoSaveInterval);
    }

    vscode.commands.executeCommand("workbench.action.closePanel");
    vscode.commands.executeCommand("setContext", "gistpad:inPlayground", false);
  });
}

export async function registerPlaygroundCommands(
  context: vscode.ExtensionContext
) {
  context.subscriptions.push(
    vscode.commands.registerCommand(
      `${EXTENSION_ID}.newPlayground`,
      async (openAsWorkspace: boolean = false) => {
        const description = await vscode.window.showInputBox({
          prompt: "Enter the description of the playground"
        });

        if (!description) {
          return;
        }

        const gist: Gist = await vscode.window.withProgress(
          {
            location: vscode.ProgressLocation.Notification,
            title: "Creating Playground..."
          },
          async () =>
            newGist(
              await generateNewPlaygroundFiles(),
              true,
              description,
              false
            )
        );

        if (openAsWorkspace) {
          openGistAsWorkspace(gist.id);
        } else {
          openPlayground(gist);
        }
      }
    )
  );

  context.subscriptions.push(
    vscode.commands.registerCommand(
      `${EXTENSION_ID}.addPlaygroundScript`,
      addPlaygroundLibraryCommand.bind(null, PlaygroundLibraryType.script)
    )
  );

  context.subscriptions.push(
    vscode.commands.registerCommand(
      `${EXTENSION_ID}.addPlaygroundStylesheet`,
      addPlaygroundLibraryCommand.bind(null, PlaygroundLibraryType.style)
    )
  );

  context.subscriptions.push(
    vscode.commands.registerCommand(
      `${EXTENSION_ID}.openPlaygroundConsole`,
      () => {
        if (activePlayground) {
          activePlayground.console.show();
        }
      }
    )
  );

  context.subscriptions.push(
    vscode.commands.registerCommand(
      `${EXTENSION_ID}.openPlaygroundDeveloperTools`,
      () => {
        vscode.commands.executeCommand(
          "workbench.action.webview.openDeveloperTools"
        );
      }
    )
  );

  context.subscriptions.push(
    vscode.commands.registerCommand(
      `${EXTENSION_ID}.runPlayground`,
      async () => {
        if (activePlayground) {
          await activePlayground.webView.rebuildWebview();
        }
      }
    )
  );

  context.subscriptions.push(
    vscode.commands.registerCommand(
      `${EXTENSION_ID}.changePlaygroundLayout`,
      async () => {
        const { capital } = require("case");
        const items = Object.keys(PlaygroundLayout).map((layout) => {
          return { label: capital(layout), layout };
        });
        const result = await vscode.window.showQuickPick(items, {
          placeHolder: "Specify the layout to use for playgrounds"
        });

        if (result) {
          await vscode.workspace
            .getConfiguration("gistpad")
            .update("playground.layout", result.layout, true);

          openPlayground(activePlayground!.gist);
        }
      }
    )
  );

  // Warm up the local CDNJS cache
  await getCDNJSLibraries();
}<|MERGE_RESOLUTION|>--- conflicted
+++ resolved
@@ -6,16 +6,13 @@
 import { IPlaygroundJSON } from "../interfaces/IPlaygroundJSON";
 import { Gist } from "../store";
 import { newGist } from "../store/actions";
-<<<<<<< HEAD
 import {
   byteArrayToString,
   closeGistFiles,
   fileNameToUri,
+  openGistAsWorkspace,
   stringToByteArray
 } from "../utils";
-=======
-import { byteArrayToString, closeGistFiles, fileNameToUri, openGistAsWorkspace, stringToByteArray } from "../utils";
->>>>>>> a571c85a
 import { PlaygroundWebview } from "../webView";
 import { addPlaygroundLibraryCommand } from "./addPlaygroundLibraryCommand";
 import { getCDNJSLibraries } from "./cdnjs";
